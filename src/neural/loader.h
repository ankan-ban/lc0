/*
  This file is part of Leela Chess Zero.
  Copyright (C) 2018 The LCZero Authors

  Leela Chess is free software: you can redistribute it and/or modify
  it under the terms of the GNU General Public License as published by
  the Free Software Foundation, either version 3 of the License, or
  (at your option) any later version.

  Leela Chess is distributed in the hope that it will be useful,
  but WITHOUT ANY WARRANTY; without even the implied warranty of
  MERCHANTABILITY or FITNESS FOR A PARTICULAR PURPOSE.  See the
  GNU General Public License for more details.

  You should have received a copy of the GNU General Public License
  along with Leela Chess.  If not, see <http://www.gnu.org/licenses/>.

  Additional permission under GNU GPL version 3 section 7

  If you modify this Program, or any covered work, by linking or
  combining it with NVIDIA Corporation's libraries from the NVIDIA CUDA
  Toolkit and the NVIDIA CUDA Deep Neural Network library (or a
  modified version of those libraries), containing parts covered by the
  terms of the respective license agreement, the licensors of this
  Program grant you additional permission to convey the resulting work.
*/

#pragma once

#include <string>
#include <vector>

#include "neural/network.h"
#include "proto/net.pb.h"

namespace lczero {

using FloatVector = std::vector<float>;
using FloatVectors = std::vector<FloatVector>;
using nf = pblczero::NetworkFormat;

// Read from protobuf.
<<<<<<< HEAD
std::pair<FloatVectors, int> LoadFloatsFromPbFile(const std::string& buffer);
=======
std::pair<FloatVectors, nf::NetworkStructure> LoadFloatsFromPbFile(const std::string& buffer);
>>>>>>> 0c34c693

// Read space separated file of floats and return it as a vector of vectors.
FloatVectors LoadFloatsFromFile(std::string* buffer);

// Read v2 weights file and fill the weights structure.
Weights LoadWeightsFromFile(const std::string& filename);

// Tries to find a file which looks like a weights file, and located in
// directory of binary_name or one of subdirectories. If there are several such
// files, returns one which has the latest modification date.
std::string DiscoverWeightsFile();

}  // namespace lczero<|MERGE_RESOLUTION|>--- conflicted
+++ resolved
@@ -40,11 +40,7 @@
 using nf = pblczero::NetworkFormat;
 
 // Read from protobuf.
-<<<<<<< HEAD
-std::pair<FloatVectors, int> LoadFloatsFromPbFile(const std::string& buffer);
-=======
 std::pair<FloatVectors, nf::NetworkStructure> LoadFloatsFromPbFile(const std::string& buffer);
->>>>>>> 0c34c693
 
 // Read space separated file of floats and return it as a vector of vectors.
 FloatVectors LoadFloatsFromFile(std::string* buffer);
