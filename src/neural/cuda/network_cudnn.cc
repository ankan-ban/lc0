--- conflicted
+++ resolved
@@ -285,6 +285,20 @@
     // Winograd needs nchw tensor layout.
     if (use_custom_winograd_) nhwc_ = false;
 
+    use_res_block_winograd_fuse_opt_ = false;
+    if (use_custom_winograd_) {
+      // Disable res block fusing for > 384 filters (the fused output input
+      // transform kernel runs out of register space) and for fp32 for now.
+      if (kNumFilters <= 384 && fp16) {
+        use_res_block_winograd_fuse_opt_ = true;
+      }
+      // Override if set in backend-opts.
+      if (!options.IsDefault<bool>("res_block_fusing")) {
+        use_res_block_winograd_fuse_opt_ =
+            options.Get<bool>("res_block_fusing");
+      }
+    }
+
     const bool use_gemm_ex = deviceProp.major >= 5;
 
     // 0. Check for SE.
@@ -382,28 +396,6 @@
         bool has_se = weights.residual[block].has_se;
         int se_k = (int)weights.residual[block].se.b1.size();
 
-<<<<<<< HEAD
-        auto conv1 = std::make_unique<FusedWinogradConvSELayer<DataType>>(
-            getLastLayer(), kNumFilters, 8, 8, kNumFilters, true, true, false,
-            false, 0, use_gemm_ex);
-        conv1->LoadWeights(&weights.residual[block].conv1.weights[0],
-                           &weights.residual[block].conv1.biases[0],
-                           scratch_mem_);
-        network_.emplace_back(std::move(conv1));
-
-        auto conv2 = std::make_unique<FusedWinogradConvSELayer<DataType>>(
-            getLastLayer(), kNumFilters, 8, 8, kNumFilters, true, true, true,
-            has_se, se_k, use_gemm_ex);
-        conv2->LoadWeights(&weights.residual[block].conv2.weights[0],
-                           &weights.residual[block].conv2.biases[0],
-                           scratch_mem_);
-        if (has_se)
-          conv2->LoadSEWeights(&weights.residual[block].se.w1[0],
-                               &weights.residual[block].se.b1[0],
-                               &weights.residual[block].se.w2[0],
-                               &weights.residual[block].se.b2[0], scratch_mem_);
-        network_.emplace_back(std::move(conv2));
-=======
         if (use_res_block_winograd_fuse_opt_) {
           auto layer = std::make_unique<ResidualBlock<DataType>>(
               getLastLayer(), kNumFilters, has_se, se_k, use_gemm_ex,
@@ -444,7 +436,6 @@
                                  scratch_mem_);
           network_.emplace_back(std::move(conv2));
         }
->>>>>>> 19cf1fe4
 
       } else {
         auto conv1 = std::make_unique<ConvLayer<DataType>>(
@@ -587,6 +578,11 @@
       maxSize = std::max(maxSize, layer->GetOutputSize(max_batch_size_));
     }
 
+    // when this optimization is enabled, we write transformed outputs to
+    // intermediate tensor memory
+    if (use_res_block_winograd_fuse_opt_ && transformed_tensor_size > maxSize)
+      maxSize = transformed_tensor_size;
+
     for (auto& mem : tensor_mem_) {
       ReportCUDAErrors(cudaMalloc(&mem, maxSize));
       ReportCUDAErrors(cudaMemset(mem, 0, maxSize));
@@ -639,37 +635,47 @@
     int l = 0;
     // Input.
     network_[l++]->Eval(
-        batchSize, tensor_mem_[2],
-        tensor_mem_[0], nullptr, scratch_mem_, scratch_size_, cudnn_, cublas_,
-                        stream);  // input conv
+        batchSize,
+        use_res_block_winograd_fuse_opt_ ? tensor_mem_[1] : tensor_mem_[2],
+        tensor_mem_[0], nullptr, scratch_mem_, scratch_size_, cudnn_,
+        cublas_, stream);  // input conv
 
     // Residual block.
     for (int block = 0; block < numBlocks_; block++) {
-      network_[l++]->Eval(batchSize, tensor_mem_[0], tensor_mem_[2], nullptr,
-                          scratch_mem_, scratch_size_, cudnn_, cublas_,
-                          stream);  // conv1
-
-      if (use_custom_winograd_) {
-        network_[l++]->Eval(batchSize, tensor_mem_[2], tensor_mem_[0],
-                            tensor_mem_[2], scratch_mem_, scratch_size_, cudnn_,
-                            cublas_, stream);  // conv2
+      if (use_res_block_winograd_fuse_opt_) {
+        network_[l++]->Eval(batchSize, tensor_mem_[2], tensor_mem_[1], nullptr,
+                            scratch_mem_, scratch_size_, cudnn_,
+                            cublas_, stream);  // block
       } else {
-        // For SE Resnet, skip connection is added after SE (and bias is added
-        // as part of SE).
-        if (has_se_) {
-          network_[l++]->Eval(batchSize, tensor_mem_[1], tensor_mem_[0],
-                              nullptr, scratch_mem_, scratch_size_, cudnn_,
+        network_[l++]->Eval(batchSize, tensor_mem_[0], tensor_mem_[2], nullptr,
+                            scratch_mem_, scratch_size_, cudnn_,
+                            cublas_, stream);  // conv1
+
+        if (use_custom_winograd_) {
+          network_[l++]->Eval(batchSize, tensor_mem_[2], tensor_mem_[0],
+                              tensor_mem_[2], scratch_mem_, scratch_size_,
+                              cudnn_,
                               cublas_, stream);  // conv2
         } else {
-          network_[l++]->Eval(batchSize, tensor_mem_[2], tensor_mem_[0],
-                              tensor_mem_[2], scratch_mem_, scratch_size_,
-                              cudnn_, cublas_, stream);  // conv2
-        }
-
-        if (has_se_) {
-          network_[l++]->Eval(batchSize, tensor_mem_[2], tensor_mem_[1],
-                              tensor_mem_[2], scratch_mem_, scratch_size_,
-                              cudnn_, cublas_, stream);  // SE layer
+          // For SE Resnet, skip connection is added after SE (and bias is added
+          // as part of SE).
+          if (has_se_) {
+            network_[l++]->Eval(batchSize, tensor_mem_[1], tensor_mem_[0],
+                                nullptr, scratch_mem_, scratch_size_, cudnn_,
+                                cublas_, stream);  // conv2
+          } else {
+            network_[l++]->Eval(batchSize, tensor_mem_[2], tensor_mem_[0],
+                                tensor_mem_[2], scratch_mem_, scratch_size_,
+                                cudnn_,
+                                cublas_, stream);  // conv2
+          }
+
+          if (has_se_) {
+            network_[l++]->Eval(batchSize, tensor_mem_[2], tensor_mem_[1],
+                                tensor_mem_[2], scratch_mem_, scratch_size_,
+                                cudnn_,
+                                cublas_, stream);  // SE layer
+          }
         }
       }
     }
@@ -738,15 +744,9 @@
       copyTypeConverted(opVal, (half*)(tensor_mem_[0]),
                         wdl_ ? 3 * batchSize : batchSize, stream);  // VALUE
     } else {
-<<<<<<< HEAD
-      network_[l++]->Eval(batchSize, (DataType*)opVal, tensor_mem_[1],
-                          nullptr, scratch_mem_, scratch_size_, cudnn_, cublas_,
-                          stream);  // value FC2    // VALUE
-=======
       network_[l++]->Eval(batchSize, (DataType*)opVal, tensor_mem_[1], nullptr,
                           scratch_mem_, scratch_size_, cudnn_,
-                          cublas_);  // value FC2    // VALUE
->>>>>>> 19cf1fe4
+                          cublas_, stream);  // value FC2    // VALUE
     }
 
     if (moves_left_) {
@@ -878,6 +878,9 @@
   bool use_custom_winograd_;  // Custom winograd convolution implementation for
                               // convolutions of the residual tower.
 
+  bool use_res_block_winograd_fuse_opt_;  // Fuse operations inside the residual
+                                          // tower.
+
   // Currently only one NN Eval can happen a time (we can fix this if needed
   // by allocating more memory).
   mutable std::mutex lock_;
